--- conflicted
+++ resolved
@@ -30,10 +30,6 @@
 dune build
 ```
 
-<<<<<<< HEAD
-For extra tests, do `git clone https://github.com/apache/parquet-testing
-test/test-data` and all the test data will be parsed using this library.
-=======
 # Install Apache Arrow from source
 
 On Ubuntu Plucky the Apache repository does not yet have a prebuild binary, therefore we must build Apache Arrow from source
@@ -96,4 +92,8 @@
 ```sh
 sudo ldconfig
 ```
->>>>>>> 97daa55d
+
+# Tests
+
+For extra tests, do `git clone https://github.com/apache/parquet-testing
+test/test-data` and all the test data will be parsed using this library.